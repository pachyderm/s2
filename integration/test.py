#!/usr/bin/env python3

"""
Integration tests for s2 implementations, using common s3 libs/bins. Each test
targets a different lib or bin, but they all test the same basic
functionality:

1) create a bucket
2) put a couple of objects, one that can be done in a simple PUT, and one that
   should require a multipart upload
3) list objects and verify results
4) get uploaded objects and verify results
5) delete objects
6) delete bucket

These integration tests are available in addition to conformance tests because
s3 libs/bins have subtlety different behavior, but the conformance tests only
check corner cases with boto3.
"""

import os
import shutil
import tempfile
import subprocess
from io import BytesIO
from urllib.parse import urlparse

import boto3
import minio
import pytest

def create_file(size):
    return b"x" * size

def upload_file(contents, cb):
    with tempfile.NamedTemporaryFile() as f:
        f.write(contents)
        f.flush()
        cb(f.name)

def download_file(contents, cb):
    tmp = tempfile.NamedTemporaryFile(delete=False)
    tmp.close()

    cb(tmp.name)
    
    with open(tmp.name, "rb") as f:
        assert f.read() == contents

    os.remove(tmp.name)

ADDRESS = os.environ["S3_ADDRESS"]
ACCESS_KEY = os.environ["S3_ACCESS_KEY"]
SECRET_KEY = os.environ["S3_SECRET_KEY"]

SMALL_FILE = create_file(1)
LARGE_FILE = create_file(65*1024*1024)

def skip_if_no_bin(name):
    test = shutil.which(name) == None
    return pytest.mark.skipif(test, reason="executable '{}' is not available".format(name))

def test_boto_lib():
    client = boto3.client(
        "s3",
        endpoint_url=ADDRESS,
        aws_access_key_id=ACCESS_KEY,
        aws_secret_access_key=SECRET_KEY,
    )

    client.create_bucket(Bucket="test-boto-lib")
    assert [b["Name"] for b in client.list_buckets()["Buckets"]] == ["test-boto-lib"]

    client.put_object(Bucket="test-boto-lib", Key="small", Body=SMALL_FILE)
    client.put_object(Bucket="test-boto-lib", Key="large", Body=LARGE_FILE)

    res = client.list_objects_v2(Bucket="test-boto-lib")
    assert not res["IsTruncated"]
    assert set((k["Key"], k["Size"]) for k in res["Contents"]) == set([("small", 1), ("large", 65*1024*1024)])

    assert client.get_object(Bucket="test-boto-lib", Key="small")["Body"].read() == SMALL_FILE
    assert client.get_object(Bucket="test-boto-lib", Key="large")["Body"].read() == LARGE_FILE

    client.delete_object(Bucket="test-boto-lib", Key="small")
    client.delete_object(Bucket="test-boto-lib", Key="large")
    
    client.delete_bucket(Bucket="test-boto-lib")

def test_minio_lib():
    url = urlparse(ADDRESS)
    client = minio.Minio(
        url.netloc,
        access_key=ACCESS_KEY,
        secret_key=SECRET_KEY,
        secure=url.scheme == "https",
    )

    client.make_bucket("test-minio-lib")

    client.put_object("test-minio-lib", "small", BytesIO(SMALL_FILE), len(SMALL_FILE))
    client.put_object("test-minio-lib", "large", BytesIO(LARGE_FILE), len(LARGE_FILE))

    res = client.list_objects_v2("test-minio-lib")
    assert set((o.object_name, o.size) for o in res) == set([("small", 1), ("large", 65*1024*1024)])

    assert client.get_object("test-minio-lib", "small").read() == SMALL_FILE
    assert client.get_object("test-minio-lib", "large").read() == LARGE_FILE

    client.remove_object("test-minio-lib", "small")
    client.remove_object("test-minio-lib", "large")

    client.remove_bucket("test-minio-lib")

<<<<<<< HEAD
@skip_if_no_bin("mc")
def test_minio_bin():
    url = urlparse(ADDRESS)
    creds = "{}://{}:{}@{}".format(url.scheme, ACCESS_KEY, SECRET_KEY, url.netloc)

    def mc(*args):
        proc = subprocess.run(["mc", *args], check=True, stdout=subprocess.PIPE, env={
            "PATH": os.environ["PATH"],
            "MC_HOST_s2": creds,
        })
        return proc.stdout.decode("utf8")

    mc("mb", "s2/test-minio-bin")

    with tempfile.NamedTemporaryFile() as f:
        f.write(SMALL_FILE)
        f.flush()
        mc("cp", f.name, "s2/test-minio-bin/small")

    with tempfile.NamedTemporaryFile() as f:
        f.write(LARGE_FILE)
        f.flush()
        mc("cp", f.name, "s2/test-minio-bin/large")

    mc("ls", "s2/test-minio-bin")

    with tempfile.NamedTemporaryFile() as f:
        mc("cp", "s2/test-minio-bin/small", f.name)
        assert f.read() == SMALL_FILE

    with tempfile.NamedTemporaryFile() as f:
        mc("cp", "s2/test-minio-bin/large", f.name)
        assert f.read() == LARGE_FILE

    mc("rm", "s2/test-minio-bin/small")
    mc("rm", "s2/test-minio-bin/large")
    mc("rb", "s2/test-minio-bin")
=======
@skip_if_no_bin("aws")
def test_aws_bin():
    def aws(*args):
        proc = subprocess.run(["aws", "s3", *args, "--endpoint", ADDRESS], check=True, stdout=subprocess.PIPE, env={
            "PATH": os.environ["PATH"],
            "AWS_ACCESS_KEY_ID": ACCESS_KEY,
            "AWS_SECRET_ACCESS_KEY": SECRET_KEY,
        })
        return proc.stdout.decode("utf8")

    aws("mb", "s3://test-aws-bin")
    upload_file(SMALL_FILE, lambda name: aws("cp", name, "s3://test-aws-bin/small"))
    upload_file(LARGE_FILE, lambda name: aws("cp", name, "s3://test-aws-bin/large"))
    aws("ls", "s3://test-aws-bin")
    download_file(SMALL_FILE, lambda name: aws("cp", "s3://test-aws-bin/small", name))
    download_file(LARGE_FILE, lambda name: aws("cp", "s3://test-aws-bin/large", name))
    aws("rm", "s3://test-aws-bin/small")
    aws("rm", "s3://test-aws-bin/large")
    aws("rb", "s3://test-aws-bin")
>>>>>>> f34d62a1
<|MERGE_RESOLUTION|>--- conflicted
+++ resolved
@@ -111,7 +111,6 @@
 
     client.remove_bucket("test-minio-lib")
 
-<<<<<<< HEAD
 @skip_if_no_bin("mc")
 def test_minio_bin():
     url = urlparse(ADDRESS)
@@ -125,31 +124,15 @@
         return proc.stdout.decode("utf8")
 
     mc("mb", "s2/test-minio-bin")
-
-    with tempfile.NamedTemporaryFile() as f:
-        f.write(SMALL_FILE)
-        f.flush()
-        mc("cp", f.name, "s2/test-minio-bin/small")
-
-    with tempfile.NamedTemporaryFile() as f:
-        f.write(LARGE_FILE)
-        f.flush()
-        mc("cp", f.name, "s2/test-minio-bin/large")
-
+    upload_file(SMALL_FILE, lambda name: mc("cp", name, "s2/test-minio-bin/small"))
+    upload_file(LARGE_FILE, lambda name: mc("cp", name, "s2/test-minio-bin/large"))
     mc("ls", "s2/test-minio-bin")
-
-    with tempfile.NamedTemporaryFile() as f:
-        mc("cp", "s2/test-minio-bin/small", f.name)
-        assert f.read() == SMALL_FILE
-
-    with tempfile.NamedTemporaryFile() as f:
-        mc("cp", "s2/test-minio-bin/large", f.name)
-        assert f.read() == LARGE_FILE
-
+    download_file(SMALL_FILE, lambda name: mc("cp", "s2/test-minio-bin/small", name))
+    download_file(LARGE_FILE, lambda name: mc("cp", "s2/test-minio-bin/large", name))
     mc("rm", "s2/test-minio-bin/small")
     mc("rm", "s2/test-minio-bin/large")
     mc("rb", "s2/test-minio-bin")
-=======
+
 @skip_if_no_bin("aws")
 def test_aws_bin():
     def aws(*args):
@@ -168,5 +151,4 @@
     download_file(LARGE_FILE, lambda name: aws("cp", "s3://test-aws-bin/large", name))
     aws("rm", "s3://test-aws-bin/small")
     aws("rm", "s3://test-aws-bin/large")
-    aws("rb", "s3://test-aws-bin")
->>>>>>> f34d62a1
+    aws("rb", "s3://test-aws-bin")