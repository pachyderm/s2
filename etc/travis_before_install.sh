--- conflicted
+++ resolved
@@ -15,16 +15,14 @@
 popd
 
 pushd ~
-<<<<<<< HEAD
     mkdir -p bin
     pushd bin
         wget https://dl.min.io/client/mc/release/linux-amd64/archive/mc.RELEASE.2020-05-06T18-00-07Z
         mv mc.RELEASE.2020-05-06T18-00-07Z mc
         chmod +x mc
     popd
-=======
+
     curl "https://awscli.amazonaws.com/awscli-exe-linux-x86_64.zip" -o "awscliv2.zip"
     unzip awscliv2.zip
     sudo ./aws/install
->>>>>>> f34d62a1
 popd